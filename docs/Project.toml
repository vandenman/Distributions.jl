[deps]
Documenter = "e30172f5-a6a5-5a46-863b-614d45cd2de4"

[compat]
<<<<<<< HEAD
Documenter = "~0.22"
Gadfly = "1"
=======
Documenter = "0.26, 0.27"
>>>>>>> f9dbed59
<|MERGE_RESOLUTION|>--- conflicted
+++ resolved
@@ -2,9 +2,5 @@
 Documenter = "e30172f5-a6a5-5a46-863b-614d45cd2de4"
 
 [compat]
-<<<<<<< HEAD
-Documenter = "~0.22"
-Gadfly = "1"
-=======
 Documenter = "0.26, 0.27"
->>>>>>> f9dbed59
+Gadfly = "1"