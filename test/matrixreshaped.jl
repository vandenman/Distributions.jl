# TODO: Remove when `MatrixReshaped` is removed
using Distributions, Test, Random, LinearAlgebra

rng = MersenneTwister(123456)

@testset "matrixreshaped.jl" begin

function test_matrixreshaped(rng, d1, sizes)
    x1 = rand(rng, d1)
    d1s = [@test_deprecated(MatrixReshaped(d1, s...)) for s in sizes]

@testset "MatrixReshaped $(nameof(typeof(d1))) tests" begin
    @testset "MatrixReshaped constructor" begin
        for d in d1s
            @test d isa MatrixReshaped
        end
    end
    @testset "MatrixReshaped constructor errors" begin
        @test_throws ArgumentError MatrixReshaped(d1, length(d1), 2)
        @test_throws ArgumentError MatrixReshaped(d1, length(d1))
        @test_throws ArgumentError MatrixReshaped(d1, -length(d1), -1)
    end
    @testset "MatrixReshaped size" begin
        for (d, s) in zip(d1s[1:end-1], sizes[1:end-1])
            @test size(d) == s
        end
    end
    @testset "MatrixReshaped length" begin
        for d in d1s
            @test length(d) == length(d1)
        end
    end
    @testset "MatrixReshaped rank" begin
        for (d, s) in zip(d1s, sizes)
            @test rank(d) == minimum(s)
        end
    end
    @testset "MatrixReshaped insupport" begin
        for (i, d) in enumerate(d1s[1:end-1])
            for (j, s) in enumerate(sizes[1:end-1])
                @test (i == j) ⊻ !insupport(d, reshape(x1, s))
            end
        end
    end
    @testset "MatrixReshaped mean" begin
        for (d, s) in zip(d1s[1:end-1], sizes[1:end-1])
            @test mean(d) == reshape(mean(d1), s)
        end
    end
    @testset "MatrixReshaped mode" begin
        for (d, s) in zip(d1s[1:end-1], sizes[1:end-1])
            @test mode(d) == reshape(mode(d1), s)
        end
    end
    @testset "MatrixReshaped covariance" begin
        for (d, (n, p)) in zip(d1s[1:end-1], sizes[1:end-1])
            @test cov(d) == cov(d1)
            @test cov(d, Val(false)) == reshape(cov(d1), n, p, n, p)
        end
    end
    @testset "MatrixReshaped variance" begin
        for (d, s) in zip(d1s[1:end-1], sizes[1:end-1])
            @test var(d) == reshape(var(d1), s)
        end
    end
    @testset "MatrixReshaped params" begin
        for (d, s) in zip(d1s[1:end-1], sizes[1:end-1])
            @test params(d) == (d1, s)
        end
    end
    @testset "MatrixReshaped partype" begin
        for d in d1s
            @test partype(d) === partype(d1)
        end
    end
    @testset "MatrixReshaped eltype" begin
        for d in d1s
<<<<<<< HEAD
            @test d isa MatrixReshaped
        end
    end
    @testset "MatrixReshaped constructor errors" begin
        @test_throws ArgumentError MatrixReshaped(d1, 4, 3)
        @test_throws ArgumentError MatrixReshaped(d1, 3)
    end
    @testset "MatrixReshaped size" begin
        for (d, s) in zip(d1s[1:end-1], sizes[1:end-1])
            @test size(d) == s
        end
    end
    @testset "MatrixReshaped length" begin
        for d in d1s
            @test length(d) == length(α)
        end
    end
    @testset "MatrixReshaped rank" begin
        for (d, r) in zip(d1s, ranks)
            @test rank(d) == r
        end
    end
    @testset "MatrixReshaped insupport" begin
        for (i, d) in enumerate(d1s[1:end-1])
            for (j, s) in enumerate(sizes[1:end-1])
                @test (i == j) ⊻ !insupport(d, reshape(x1, s))
            end
        end
    end
    @testset "MatrixReshaped mean" begin
        for (d, s) in zip(d1s[1:end-1], sizes[1:end-1])
            @test mean(d) == reshape(mean(d1), s)
        end
    end
    @testset "MatrixReshaped covariance" begin
        for (d, (n, p)) in zip(d1s[1:end-1], sizes[1:end-1])
            @test cov(d) == cov(d1)
            @test cov(d, Val(false)) == reshape(cov(d1), n, p, n, p)
        end
    end
    @testset "MatrixReshaped variance" begin
        for (d, s) in zip(d1s[1:end-1], sizes[1:end-1])
            @test var(d) == reshape(var(d1), s)
        end
    end
    @testset "MatrixReshaped params" begin
        for (d, s) in zip(d1s[1:end-1], sizes[1:end-1])
            @test params(d) == (d1, s)
        end
    end
    @testset "MatrixReshaped partype" begin
        for d in d1s
            @test partype(d) == Float64
=======
            @test eltype(d) === eltype(d1)
>>>>>>> e94d6704
        end
    end
    @testset "MatrixReshaped logpdf" begin
        for (d, s) in zip(d1s[1:end-1], sizes[1:end-1])
            x = reshape(x1, s)
            @test logpdf(d, x) == logpdf(d1, x1)
        end
    end
    @testset "MatrixReshaped rand" begin
        for d in d1s
            x = rand(rng, d)
            @test insupport(d, x)
            @test insupport(d1, vec(x))
            @test logpdf(d, x) == logpdf(d1, vec(x))
        end
    end
    @testset "MatrixReshaped vec" begin
        for d in d1s
            @test vec(d) === d1
        end
    end
end
end

    # MvNormal
    σ = rand(rng, 16, 16)
    μ = rand(rng, 16)
    d1 = MvNormal(μ, σ * σ')
    sizes = [(4, 4), (8, 2), (2, 8), (1, 16), (16, 1), (4,)]
    test_matrixreshaped(rng, d1, sizes)

    # Dirichlet
    α = rand(rng, 36) .+ 1 # mode is only defined if all alpha > 1
    d1 = Dirichlet(α)
    sizes = [(6, 6), (4, 9), (9, 4), (3, 12), (12, 3), (1, 36), (36, 1), (6,)]
    test_matrixreshaped(rng, d1, sizes)
end<|MERGE_RESOLUTION|>--- conflicted
+++ resolved
@@ -75,63 +75,7 @@
     end
     @testset "MatrixReshaped eltype" begin
         for d in d1s
-<<<<<<< HEAD
-            @test d isa MatrixReshaped
-        end
-    end
-    @testset "MatrixReshaped constructor errors" begin
-        @test_throws ArgumentError MatrixReshaped(d1, 4, 3)
-        @test_throws ArgumentError MatrixReshaped(d1, 3)
-    end
-    @testset "MatrixReshaped size" begin
-        for (d, s) in zip(d1s[1:end-1], sizes[1:end-1])
-            @test size(d) == s
-        end
-    end
-    @testset "MatrixReshaped length" begin
-        for d in d1s
-            @test length(d) == length(α)
-        end
-    end
-    @testset "MatrixReshaped rank" begin
-        for (d, r) in zip(d1s, ranks)
-            @test rank(d) == r
-        end
-    end
-    @testset "MatrixReshaped insupport" begin
-        for (i, d) in enumerate(d1s[1:end-1])
-            for (j, s) in enumerate(sizes[1:end-1])
-                @test (i == j) ⊻ !insupport(d, reshape(x1, s))
-            end
-        end
-    end
-    @testset "MatrixReshaped mean" begin
-        for (d, s) in zip(d1s[1:end-1], sizes[1:end-1])
-            @test mean(d) == reshape(mean(d1), s)
-        end
-    end
-    @testset "MatrixReshaped covariance" begin
-        for (d, (n, p)) in zip(d1s[1:end-1], sizes[1:end-1])
-            @test cov(d) == cov(d1)
-            @test cov(d, Val(false)) == reshape(cov(d1), n, p, n, p)
-        end
-    end
-    @testset "MatrixReshaped variance" begin
-        for (d, s) in zip(d1s[1:end-1], sizes[1:end-1])
-            @test var(d) == reshape(var(d1), s)
-        end
-    end
-    @testset "MatrixReshaped params" begin
-        for (d, s) in zip(d1s[1:end-1], sizes[1:end-1])
-            @test params(d) == (d1, s)
-        end
-    end
-    @testset "MatrixReshaped partype" begin
-        for d in d1s
-            @test partype(d) == Float64
-=======
             @test eltype(d) === eltype(d1)
->>>>>>> e94d6704
         end
     end
     @testset "MatrixReshaped logpdf" begin
