--- conflicted
+++ resolved
@@ -75,105 +75,9 @@
 """
 function rand! end
 Base.@propagate_inbounds rand!(s::Sampleable, X::AbstractArray) = rand!(GLOBAL_RNG, s, X)
-<<<<<<< HEAD
-rand!(rng::AbstractRNG, s::Sampleable, X::AbstractArray) = _rand!(rng, s, X)
-=======
 Base.@propagate_inbounds function rand!(rng::AbstractRNG, s::Sampleable, X::AbstractArray)
     return _rand!(rng, s, X)
 end
-
-# default definitions for arraylike variates
-@inline function rand!(
-    rng::AbstractRNG,
-    s::Sampleable{ArrayLikeVariate{N}},
-    x::AbstractArray{<:Real,N},
-) where {N}
-    @boundscheck begin
-        size(x) == size(s) || throw(DimensionMismatch("inconsistent array dimensions"))
-    end
-    return _rand!(rng, s, x)
-end
-
-@inline function rand!(
-    rng::AbstractRNG,
-    s::Sampleable{ArrayLikeVariate{N}},
-    x::AbstractArray{<:Real,M},
-) where {N,M}
-    @boundscheck begin
-        M > N ||
-            throw(DimensionMismatch(
-                "number of dimensions of `x` ($M) must be greater than number of dimensions of `s` ($N)"
-            ))
-        ntuple(i -> size(x, i), Val(N)) == size(s) ||
-            throw(DimensionMismatch("inconsistent array dimensions"))
-    end
-    # the function barrier fixes performance issues if `sampler(s)` is type unstable
-    return _rand!(rng, sampler(s), x)
-end
-
-function _rand!(
-    rng::AbstractRNG,
-    s::Sampleable{<:ArrayLikeVariate},
-    x::AbstractArray{<:Real},
-)
-    @inbounds for xi in eachvariate(x, variate_form(typeof(s)))
-        rand!(rng, s, xi)
-    end
-    return x
-end
-
-Base.@propagate_inbounds function rand!(
-    rng::AbstractRNG,
-    s::Sampleable{ArrayLikeVariate{N}},
-    x::AbstractArray{<:AbstractArray{<:Real,N}},
-) where {N}
-    sz = size(s)
-    allocate = !all(isassigned(x, i) && size(@inbounds x[i]) == sz for i in eachindex(x))
-    return rand!(rng, s, x, allocate)
-end
-
-Base.@propagate_inbounds function rand!(
-    s::Sampleable{ArrayLikeVariate{N}},
-    x::AbstractArray{<:AbstractArray{<:Real,N}},
-    allocate::Bool,
-) where {N}
-    return rand!(GLOBAL_RNG, s, x, allocate)
-end
-@inline function rand!(
-    rng::AbstractRNG,
-    s::Sampleable{ArrayLikeVariate{N}},
-    x::AbstractArray{<:AbstractArray{<:Real,N}},
-    allocate::Bool,
-) where {N}
-    @boundscheck begin
-        if !allocate
-            sz = size(s)
-            all(size(xi) == sz for xi in x) ||
-                throw(DimensionMismatch("inconsistent array dimensions"))
-        end
-    end
-    # the function barrier fixes performance issues if `sampler(s)` is type unstable
-    return _rand!(rng, sampler(s), x, allocate)
-end
-
-function _rand!(
-    rng::AbstractRNG,
-    s::Sampleable{ArrayLikeVariate{N}},
-    x::AbstractArray{<:AbstractArray{<:Real,N}},
-    allocate::Bool,
-) where {N}
-    if allocate
-        @inbounds for i in eachindex(x)
-            x[i] = rand(rng, s)
-        end
-    else
-        @inbounds for xi in x
-            rand!(rng, s, xi)
-        end
-    end
-    return x
-end
->>>>>>> e94d6704
 
 # default definitions for arraylike variates
 @inline function rand!(
