##############################################################################
#
# Fallback methods, usually overridden for specific distributions
#
##############################################################################

# support handling

isbounded(d::UnivariateDistribution) = isupperbounded(d) && islowerbounded(d)
hasfinitesupport(d::DiscreteUnivariateDistribution) = isbounded(d)
hasfinitesupport(d::ContinuousUnivariateDistribution) = false

insupport(d::Distribution, x) = false

function insupport(d::UnivariateDistribution, X::Array)
    for x in X; insupport(d, x) || return false; end
    true
end

function insupport(t::DataType, X::Array)
    for x in X; insupport(t, x) || return false; end
    true
end

function insupport(d::MultivariateDistribution, X::Matrix)
    for i in 1 : size(X, 2)
        if !insupport(d, X[:, i])  # short-circuit is generally faster
            return false
        end
    end
    return true
end

function insupport(d::MatrixDistribution, X::Array)
    for i in 1 : size(X, 3)
        if !insupport(d, X[:, :, i])
            return false
        end
    end
    return true
end

# generic function to get number of samples

nsamples{D<:UnivariateDistribution}(dt::Type{D}, x::Array) = length(x)
nsamples{D<:MultivariateDistribution}(dt::Type{D}, x::Matrix) = size(x, 2)
nsamples{D<:MatrixDistribution,T}(dt::Type{D}, x::Array{Matrix{T}}) = length(x)

#### Statistics ####
mean(d::Distribution) = throw(MethodError(mean,(d,)))
std(d::Distribution) = sqrt(var(d))

# What's the purpose for this function?
function var{M <: Real}(d::UnivariateDistribution, mu::AbstractArray{M})
    V = similar(mu, Float64)
    for i in 1:length(mu)
        V[i] = var(d, mu[i])
    end
    return V
end

function cor(d::MultivariateDistribution)
    R = cov(d)
    m, n = size(R)
    for j in 1:n
        for i in 1:n
            R[i, j] = d.cov[i, j] / sqrt(d.cov[i, i] * d.cov[j, j])
        end
    end
    return R
end

binaryentropy(d::Distribution) = entropy(d) / log(2)

# kurtosis returns excess kurtosis by default
# proper kurtosis can be returned with correction = false
function kurtosis(d::Distribution, correction::Bool)
    if correction
        return kurtosis(d)
    else
        return kurtosis(d) + 3.0
    end
end

excess(d::Distribution) = kurtosis(d)
excess_kurtosis(d::Distribution) = kurtosis(d)
proper_kurtosis(d::Distribution) = kurtosis(d, false)

isplatykurtic(d::Distribution) = kurtosis(d) > 0.0
isleptokurtic(d::Distribution) = kurtosis(d) < 0.0
ismesokurtic(d::Distribution) = kurtosis(d) == 0.0

median(d::UnivariateDistribution) = quantile(d, 0.5)

#### pdf, cdf, and quantile ####

logpdf(d::UnivariateDistribution, x::Real) = log(pdf(d, x))
pdf(d::MultivariateDistribution, x::Vector) = exp(logpdf(d, x))

ccdf(d::UnivariateDistribution, q::Real) = 1.0 - cdf(d, q)
cquantile(d::UnivariateDistribution, p::Real) = quantile(d, 1.0 - p)

logcdf(d::Distribution, q::Real) = log(cdf(d,q))
logccdf(d::Distribution, q::Real) = log(ccdf(d,q))
invlogccdf(d::Distribution, lp::Real) = quantile(d, -expm1(lp))
invlogcdf(d::Distribution, lp::Real) = quantile(d, exp(lp))

function quantile(d::ContinuousUnivariateDistribution, α::Real)

    if α < 0 || α > 1 return NaN end
    if α == 0 return 0.0 end
    if α == 1 return 1.0 end

    cc = 10eps()
    e = sqrt(eps())
    x = mode(d)
    while true
        dx = (cdf(d, x)::Float64 - α)/max(e,pdf(d, x)::Float64)
        if abs(dx) < cc 
            x -= dx
            return x
        end
        t = x - dx
        while !insupport(d, t)
            dx *= 0.5
            t = x - dx
        end
        x = t
    end
end

function quantile(d::DiscreteUnivariateDistribution, α::Real)
    if α < 0 || α > 1 return NaN end
    if α == 0 return 0 end
    if α == 1 return d.size end
    qc = itrunc(quantile(Normal(mean(d), std(d)), α))
    if α < cdf(d, qc)
        qc -= 1
        while α < cdf(d, qc)
            qc -= 1
        end
        return qc + 1
    end
    while α > cdf(d, qc)
        qc += 1
    end
    return qc
end

<<<<<<< HEAD
#### insupport ####

insupport(d::Distribution, x) = false

function insupport(d::UnivariateDistribution, X::Array)
    for x in X; insupport(d, x) || return false; end
    true
end

function insupport(t::DataType, X::Array)
    for x in X; insupport(t, x) || return false; end
    true
end

function insupport(d::MultivariateDistribution, X::Matrix)
    for i in 1 : size(X, 2)
        if !insupport(d, X[:, i])  # short-circuit is generally faster
            return false
        end
    end
    return true
end

function insupport(d::MatrixDistribution, X::Array)
    for i in 1 : size(X, 3)
        if !insupport(d, X[:, :, i])
            return false
        end
    end
    return true
end

rand(d::UnivariateDistribution) = quantile(d, rand())

=======
>>>>>>> a56a585d
#### log likelihood ####

function loglikelihood(d::UnivariateDistribution, X::Array)
    ll = 0.0
    for i in 1:length(X)
        ll += logpdf(d, X[i])
    end
    return ll
end

function loglikelihood(d::MultivariateDistribution, X::Matrix)
    ll = 0.0
    for i in 1:size(X, 2)
        ll += logpdf(d, X[:, i])
    end
    return ll
end


#### Vectorized functions for univariate distributions ####

for fun in [:pdf, :logpdf, :cdf, :logcdf, :ccdf, :logccdf, :invlogcdf, :invlogccdf, :quantile, :cquantile]
    fun! = symbol(string(fun, '!'))

    @eval begin
        function ($fun!)(r::AbstractArray, d::UnivariateDistribution, X::AbstractArray)
            if length(r) != length(X)
                throw(ArgumentError("Inconsistent array dimensions."))
            end
            for i in 1 : length(X)
                r[i] = ($fun)(d, X[i])
            end
            r
        end

        function ($fun)(d::UnivariateDistribution, X::AbstractArray)
            ($fun!)(Array(Float64, size(X)), d, X)
        end
    end
end

#### Vectorized functions for multivariate distributions ####

function logpdf!(r::AbstractArray, d::MultivariateDistribution, x::AbstractMatrix)
    n::Int = size(x, 2)
    if length(r) != n
        throw(ArgumentError("Inconsistent array dimensions."))
    end
    for i in 1 : n
        r[i] = logpdf(d, x[:, i])
    end
    r
end

function logpdf(d::MultivariateDistribution, X::AbstractMatrix)  
    logpdf!(Array(Float64, size(X, 2)), d, X)
end

function pdf!(r::AbstractArray, d::MultivariateDistribution, X::AbstractMatrix)
    logpdf!(r, d, X)  # size checking is done by logpdf!
    for i in 1 : size(X, 2)
        r[i] = exp(r[i])
    end
    r
end

function pdf(d::MultivariateDistribution, X::AbstractMatrix)
    pdf!(Array(Float64, size(X, 2)), d, X)
end


#### logpmf & pmf for discrete distributions ####

logpmf(d::DiscreteDistribution, args::Any...) = logpdf(d, args...)
logpmf!(r::AbstractArray, d::DiscreteDistribution, args::Any...) = logpdf!(r, d, args...)
pmf(d::DiscreteDistribution, args::Any...) = pdf(d, args...)


#### Sampling: rand & rand! ####

function rand!(d::UnivariateDistribution, A::Array)
    for i in 1:length(A)
        A[i] = rand(d)
    end
    return A
end

function rand(d::ContinuousUnivariateDistribution, dims::Dims)
    return rand!(d, Array(Float64, dims))
end

function rand(d::DiscreteUnivariateDistribution, dims::Dims)
    return rand!(d, Array(Int, dims))
end

function rand(d::UnivariateDistribution, dim1::Integer, dims::Integer...)
    return rand(d, map(int, tuple(dim1,dims...)))
end

function rand(d::ContinuousMultivariateDistribution)
    return rand!(d, Array(Float64, dim(d)))
end

function rand(d::DiscreteMultivariateDistribution)
    return rand!(d, Array(Int, dim(d)))
end

function rand(d::ContinuousMultivariateDistribution, n::Integer)
    return rand!(d, Array(Float64, dim(d), n))
end

function rand(d::DiscreteMultivariateDistribution, n::Integer)
    return rand!(d, Array(Int, dim(d), n))
end

function rand(d::MatrixDistribution, n::Integer)
    return rand!(d, Array(Matrix{Float64}, n))
end

function rand!(d::MultivariateDistribution, X::Matrix)
    if size(X, 1) != dim(d)
        error("Inconsistent argument dimensions")
    end
    for i in 1 : size(X, 2)
        X[:, i] = rand(d)
    end
    X
end

function rand!(d::MatrixDistribution, X::Array{Matrix{Float64}})
    for i in 1:length(X)
        X[i] = rand(d)
    end
    return X
end


function sprand(m::Integer, n::Integer, density::Real, d::Distribution)
    return sprand(m, n, density, n -> rand(d, n))
end


# Fitting

function suffstats{D<:Distribution}(dt::Type{D}, xs...) 
    argtypes = tuple(D, map(typeof, xs)...)
    error("suffstats is not implemented for $argtypes.")
end

fit_mle{D<:UnivariateDistribution}(dt::Type{D}, x::Array) = fit_mle(D, suffstats(D, x))
fit_mle{D<:UnivariateDistribution}(dt::Type{D}, x::Array, w::Array) = fit_mle(D, suffstats(D, x, w))

fit_mle{D<:MultivariateDistribution}(dt::Type{D}, x::Matrix) = fit_mle(D, suffstats(D, x))
fit_mle{D<:MultivariateDistribution}(dt::Type{D}, x::Matrix, w::Array) = fit_mle(D, suffstats(D, x, w))

fit{D<:Distribution}(dt::Type{D}, x) = fit_mle(D, x)
fit{D<:Distribution}(dt::Type{D}, args...) = fit_mle(D, args...)
<|MERGE_RESOLUTION|>--- conflicted
+++ resolved
@@ -147,43 +147,6 @@
     return qc
 end
 
-<<<<<<< HEAD
-#### insupport ####
-
-insupport(d::Distribution, x) = false
-
-function insupport(d::UnivariateDistribution, X::Array)
-    for x in X; insupport(d, x) || return false; end
-    true
-end
-
-function insupport(t::DataType, X::Array)
-    for x in X; insupport(t, x) || return false; end
-    true
-end
-
-function insupport(d::MultivariateDistribution, X::Matrix)
-    for i in 1 : size(X, 2)
-        if !insupport(d, X[:, i])  # short-circuit is generally faster
-            return false
-        end
-    end
-    return true
-end
-
-function insupport(d::MatrixDistribution, X::Array)
-    for i in 1 : size(X, 3)
-        if !insupport(d, X[:, :, i])
-            return false
-        end
-    end
-    return true
-end
-
-rand(d::UnivariateDistribution) = quantile(d, rand())
-
-=======
->>>>>>> a56a585d
 #### log likelihood ####
 
 function loglikelihood(d::UnivariateDistribution, X::Array)
