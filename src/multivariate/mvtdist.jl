# Multivariate t-distribution

## Generic multivariate t-distribution class

abstract type AbstractMvTDist <: ContinuousMultivariateDistribution end

struct GenericMvTDist{T<:Real, Cov<:AbstractPDMat, Mean<:AbstractVector} <: AbstractMvTDist
    df::T # non-integer degrees of freedom allowed
    dim::Int
    μ::Mean
    Σ::Cov

    function GenericMvTDist{T,Cov,Mean}(df::T, dim::Int, μ::Mean, Σ::AbstractPDMat{T}) where {T,Cov,Mean}
      df > zero(df) || error("df must be positive")
      new{T,Cov,Mean}(df, dim, μ, Σ)
    end
end

function GenericMvTDist(df::T, μ::Mean, Σ::Cov) where {Cov<:AbstractPDMat, Mean<:AbstractVector, T<:Real}
    d = length(μ)
    dim(Σ) == d || throw(DimensionMismatch("The dimensions of μ and Σ are inconsistent."))
    R = Base.promote_eltype(T, μ, Σ)
    S = convert(AbstractArray{R}, Σ)
    m = convert(AbstractArray{R}, μ)
    GenericMvTDist{R, typeof(S), typeof(m)}(R(df), d, m, S)
end

function GenericMvTDist(df::Real, Σ::AbstractPDMat)
    R = Base.promote_eltype(df, Σ)
    GenericMvTDist(df, Zeros{R}(dim(Σ)), Σ)
end

GenericMvTDist{T,Cov,Mean}(df, μ, Σ) where {T,Cov,Mean} =
    GenericMvTDist(convert(T,df), convert(Mean, μ), convert(Cov, Σ))

### Conversion
function convert(::Type{GenericMvTDist{T}}, d::GenericMvTDist) where T<:Real
    S = convert(AbstractArray{T}, d.Σ)
    m = convert(AbstractArray{T}, d.μ)
    GenericMvTDist{T, typeof(S), typeof(m)}(T(d.df), d.dim, m, S)
end
function convert(::Type{GenericMvTDist{T}}, df, dim, μ::AbstractVector, Σ::AbstractPDMat) where T<:Real
    S = convert(AbstractArray{T}, Σ)
    m = convert(AbstractArray{T}, μ)
    GenericMvTDist{T, typeof(S), typeof(m)}(T(df), dim, m, S)
end

## Construction of multivariate normal with specific covariance type

const IsoTDist  = GenericMvTDist{Float64, ScalMat{Float64}, Vector{Float64}}
const DiagTDist = GenericMvTDist{Float64, PDiagMat{Float64,Vector{Float64}}, Vector{Float64}}
const MvTDist = GenericMvTDist{Float64, PDMat{Float64,Matrix{Float64}}, Vector{Float64}}

MvTDist(df::Real, μ::Vector{<:Real}, C::PDMat) = GenericMvTDist(df, μ, C)
MvTDist(df::Real, C::PDMat) = GenericMvTDist(df, C)
MvTDist(df::Real, μ::Vector{<:Real}, Σ::Matrix{<:Real}) = GenericMvTDist(df, μ, PDMat(Σ))
MvTDist(df::Real, Σ::Matrix{<:Real}) = GenericMvTDist(df, PDMat(Σ))

DiagTDist(df::Real, μ::Vector{<:Real}, C::PDiagMat) = GenericMvTDist(df, μ, C)
DiagTDist(df::Real, C::PDiagMat) = GenericMvTDist(df, C)
DiagTDist(df::Real, μ::Vector{<:Real}, σ::Vector{<:Real}) = GenericMvTDist(df, μ, PDiagMat(abs2.(σ)))

IsoTDist(df::Real, μ::Vector{<:Real}, C::ScalMat) = GenericMvTDist(df, μ, C)
IsoTDist(df::Real, C::ScalMat) = GenericMvTDist(df, C)
IsoTDist(df::Real, μ::Vector{<:Real}, σ::Real) = GenericMvTDist(df, μ, ScalMat(length(μ), abs2(σ)))
IsoTDist(df::Real, d::Int, σ::Real) = GenericMvTDist(df, ScalMat(d, abs2(σ)))

## convenient function to construct distributions of proper type based on arguments

mvtdist(df::Real, μ::Vector, C::AbstractPDMat) = GenericMvTDist(df, μ, C)
mvtdist(df::Real, C::AbstractPDMat) = GenericMvTDist(df, C)

mvtdist(df::Real, μ::Vector, σ::Real) = GenericMvTDist(df, μ, ScalMat(length(μ), abs2(σ)))
mvtdist(df::Real, d::Int, σ::Real) = GenericMvTDist(df, μ, ScalMat(d, abs2(σ)))
mvtdist(df::Real, μ::Vector, σ::Vector) = GenericMvTDist(df, μ, PDiagMat(abs2.(σ)))
mvtdist(df::Real, μ::Vector, Σ::Matrix) = GenericMvTDist(df, μ, PDMat(Σ))
mvtdist(df::Real, Σ::Matrix) = GenericMvTDist(df, PDMat(Σ))

# mvtdist(df::Real, μ::Vector{<:Real}, σ::Real) = IsoTDist(df, μ, σ)
# mvtdist(df::Real, d::Int, σ::Real) = IsoTDist(d, σ)
mvtdist(df::Real, μ::Vector{<:Real}, σ::Vector{<:Real}) = DiagTDist(df, μ, σ)
mvtdist(df::Real, μ::Vector{<:Real}, Σ::Matrix{<:Real}) = MvTDist(df, μ, Σ)
mvtdist(df::Real, Σ::Matrix{<:Real}) = MvTDist(df, Σ)

# Basic statistics

length(d::GenericMvTDist) = d.dim

mean(d::GenericMvTDist) = d.df>1 ? d.μ : NaN
mode(d::GenericMvTDist) = d.μ
modes(d::GenericMvTDist) = [mode(d)]

var(d::GenericMvTDist) = d.df>2 ? (d.df/(d.df-2))*diag(d.Σ) : Float64[NaN for i = 1:d.dim]
scale(d::GenericMvTDist) = Matrix(d.Σ)
cov(d::GenericMvTDist) = d.df>2 ? (d.df/(d.df-2))*Matrix(d.Σ) : NaN*ones(d.dim, d.dim)
invscale(d::GenericMvTDist) = Matrix(inv(d.Σ))
invcov(d::GenericMvTDist) = d.df>2 ? ((d.df-2)/d.df)*Matrix(inv(d.Σ)) : NaN*ones(d.dim, d.dim)
logdet_cov(d::GenericMvTDist) = d.df>2 ? logdet((d.df/(d.df-2))*d.Σ) : NaN

params(d::GenericMvTDist) = (d.df, d.μ, d.Σ)
@inline partype(d::GenericMvTDist{T}) where {T} = T
Base.eltype(::Type{<:GenericMvTDist{T}}) where {T} = T

# For entropy calculations see "Multivariate t Distributions and their Applications", S. Kotz & S. Nadarajah
function entropy(d::GenericMvTDist)
    hdf, hdim = 0.5*d.df, 0.5*d.dim
    shdfhdim = hdf+hdim
    0.5*logdet(d.Σ) + hdim*log(d.df*pi) + logbeta(hdim, hdf) - loggamma(hdim) + shdfhdim*(digamma(shdfhdim) - digamma(hdf))
end

# evaluation (for GenericMvTDist)

insupport(d::AbstractMvTDist, x::AbstractVector{T}) where {T<:Real} =
    length(d) == length(x) && all(isfinite, x)

sqmahal(d::GenericMvTDist, x::AbstractVector{<:Real}) = invquad(d.Σ, x - d.μ)

function sqmahal!(r::AbstractArray, d::GenericMvTDist, x::AbstractMatrix{<:Real})
    invquad!(r, d.Σ, x .- d.μ)
end

sqmahal(d::AbstractMvTDist, x::AbstractMatrix{T}) where {T<:Real} = sqmahal!(Vector{T}(undef, size(x, 2)), d, x)


function mvtdist_consts(d::AbstractMvTDist)
    H = convert(eltype(d), 0.5)
    logpi = convert(eltype(d), log(pi))
    hdf = H * d.df
    hdim = H * d.dim
    shdfhdim = hdf + hdim
    v = loggamma(shdfhdim) - loggamma(hdf) - hdim*log(d.df) - hdim*logpi - H*logdet(d.Σ)
    return (shdfhdim, v)
end

function _logpdf(d::AbstractMvTDist, x::AbstractVector{T}) where T<:Real
    shdfhdim, v = mvtdist_consts(d)
    v - shdfhdim * log1p(sqmahal(d, x) / d.df)
end

function _logpdf!(r::AbstractArray, d::AbstractMvTDist, x::AbstractMatrix)
    sqmahal!(r, d, x)
    shdfhdim, v = mvtdist_consts(d)
    for i = 1:size(x, 2)
        r[i] = v - shdfhdim * log1p(r[i] / d.df)
    end
    return r
end

<<<<<<< HEAD
function _pdf!(r::AbstractArray, d::AbstractMvTDist, x::AbstractMatrix{<:Real})
    _logpdf!(r, d, x)
    map!(exp, r, r)
    return r
end

=======
>>>>>>> d6985ad5
function gradlogpdf(d::GenericMvTDist, x::AbstractVector{<:Real})
    z = x - d.μ
    prz = invscale(d)*z
    -((d.df + d.dim) / (d.df + dot(z, prz))) * prz
end

# Sampling (for GenericMvTDist)
function _rand!(rng::AbstractRNG, d::GenericMvTDist, x::AbstractVector{<:Real})
    chisqd = Chisq(d.df)
    y = sqrt(rand(rng, chisqd) / d.df)
    unwhiten!(d.Σ, randn!(rng, x))
    x .= x ./ y .+ d.μ
    x
end

function _rand!(rng::AbstractRNG, d::GenericMvTDist, x::AbstractMatrix{T}) where T<:Real
    cols = size(x,2)
    chisqd = Chisq(d.df)
    y = Matrix{T}(undef, 1, cols)
    unwhiten!(d.Σ, randn!(rng, x))
    rand!(rng, chisqd, y)
    x .= x ./ sqrt.(y ./ d.df) .+ d.μ
    x
end<|MERGE_RESOLUTION|>--- conflicted
+++ resolved
@@ -146,15 +146,6 @@
     return r
 end
 
-<<<<<<< HEAD
-function _pdf!(r::AbstractArray, d::AbstractMvTDist, x::AbstractMatrix{<:Real})
-    _logpdf!(r, d, x)
-    map!(exp, r, r)
-    return r
-end
-
-=======
->>>>>>> d6985ad5
 function gradlogpdf(d::GenericMvTDist, x::AbstractVector{<:Real})
     z = x - d.μ
     prz = invscale(d)*z
