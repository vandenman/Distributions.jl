--- conflicted
+++ resolved
@@ -1,9 +1,5 @@
 function multinom_rand!(rng::AbstractRNG, n::Int, p::AbstractVector{Float64},
-<<<<<<< HEAD
-                        x::AbstractVector{<:Real})
-=======
                          x::AbstractVector{<:Real})
->>>>>>> e94d6704
     k = length(p)
     length(x) == k || throw(DimensionMismatch("Invalid argument dimension."))
 
@@ -52,12 +48,8 @@
     return MultinomialSampler(n, prob, AliasTable(prob))
 end
 
-<<<<<<< HEAD
-function _rand!(rng::AbstractRNG, s::MultinomialSampler, x::AbstractVector{<:Real})
-=======
 function _rand!(rng::AbstractRNG, s::MultinomialSampler,
                 x::AbstractVector{<:Real})
->>>>>>> e94d6704
     n = s.n
     k = length(s)
     if n^2 > k
