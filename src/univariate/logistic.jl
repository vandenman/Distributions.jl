--- conflicted
+++ resolved
@@ -9,16 +9,7 @@
     Logistic() = new(0.0, 1.0)
 end
 
-<<<<<<< HEAD
-insupport(::Logistic, x::Real) = isfinite(x)
-insupport(::Type{Logistic}, x::Real) = isfinite(x)
-=======
-@_jl_dist_2p Logistic logis
-
 @continuous_distr_support Logistic -Inf Inf
-
-entropy(d::Logistic) = log(d.scale) + 2.0
->>>>>>> a56a585d
 
 
 mean(d::Logistic) = d.location
