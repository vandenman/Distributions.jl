"""
    BetaPrime <: ContinuousUnivariateDistribution

The *beta prime* probability distribution.

# Constructors

    BetaPrime(α|alpha=1, β|beta=1)

Construct a `BetaPrime` distribution object with parameters `α` and `β`.

# Details

The beta prime distribution has probability density function

```math
f(x; \\alpha, \\beta) = \\frac{1}{B(\\alpha, \\beta)}
x^{\\alpha - 1} (1 + x)^{- (\\alpha + \\beta)}, \\quad x > 0
```

The beta prime distribution is related to the [`Beta`](@ref) distribution via the
relation ship that if ``X \\sim \\operatorname{Beta}(\\alpha, \\beta)`` then ``\\frac{X}{1 - X}
\\sim \\operatorname{BetaPrime}(\\alpha, \\beta)``

# Examples

```julia
BetaPrime()
BetaPrime(α=3, β=4)
```

# External links

* [Beta prime distribution on Wikipedia](http://en.wikipedia.org/wiki/Beta_prime_distribution)

"""
struct BetaPrime{T<:Real} <: ContinuousUnivariateDistribution
    α::T
    β::T

    function BetaPrime{T}(α::T, β::T) where T
        @check_args(BetaPrime, α > zero(α) && β > zero(β))
        new{T}(α, β)
    end
end

BetaPrime(α::T, β::T) where {T<:Real} = BetaPrime{T}(α, β)
BetaPrime(α::Real, β::Real) = BetaPrime(promote(α, β)...)
BetaPrime(α::Integer, β::Integer) = BetaPrime(float(α), float(β))

@kwdispatch (::Type{D})(;alpha=>α, beta=>β) where {D<:BetaPrime} begin
    () -> D(1,1)
    (β) -> D(1,β)
    (α) -> D(α,1)
    (α,β) -> D(α,β)
end

@distr_support BetaPrime 0.0 Inf

#### Conversions
function convert(::Type{BetaPrime{T}}, α::Real, β::Real) where T<:Real
    BetaPrime(T(α), T(β))
end
function convert(::Type{BetaPrime{T}}, d::BetaPrime{S}) where {T <: Real, S <: Real}
    BetaPrime(T(d.α), T(d.β))
end

#### Parameters

params(d::BetaPrime) = (d.α, d.β)
@inline partype(d::BetaPrime{T}) where {T<:Real} = T

#### Statistics

function mean(d::BetaPrime{T}) where T<:Real
    ((α, β) = params(d); β > 1 ? α / (β - 1) : T(NaN))
end

function mode(d::BetaPrime{T}) where T<:Real
    ((α, β) = params(d); α > 1 ? (α - 1) / (β + 1) : zero(T))
end

function var(d::BetaPrime{T}) where T<:Real
    (α, β) = params(d)
    β > 2 ? α * (α + β - 1) / ((β - 2) * (β - 1)^2) : T(NaN)
end

function skewness(d::BetaPrime{T}) where T<:Real
    (α, β) = params(d)
    if β > 3
        s = α + β - 1
        2(α + s) / (β - 3) * sqrt((β - 2) / (α * s))
    else
        return T(NaN)
    end
end


#### Evaluation

function logpdf(d::BetaPrime{T}, x::Real) where T<:Real
    (α, β) = params(d)
    if x < 0
        T(-Inf)
    else
        (α - 1) * log(x) - (α + β) * log1p(x) - lbeta(α, β)
    end
end

pdf(d::BetaPrime, x::Real) = exp(logpdf(d, x))

cdf(d::BetaPrime{T}, x::Real) where {T<:Real} = x <= 0 ? zero(T) : betacdf(d.α, d.β, x / (1 + x))
ccdf(d::BetaPrime{T}, x::Real) where {T<:Real} = x <= 0 ? one(T) : betaccdf(d.α, d.β, x / (1 + x))
logcdf(d::BetaPrime{T}, x::Real) where {T<:Real} =  x <= 0 ? T(-Inf) : betalogcdf(d.α, d.β, x / (1 + x))
logccdf(d::BetaPrime{T}, x::Real) where {T<:Real} =  x <= 0 ? zero(T) : betalogccdf(d.α, d.β, x / (1 + x))

quantile(d::BetaPrime, p::Real) = (x = betainvcdf(d.α, d.β, p); x / (1 - x))
cquantile(d::BetaPrime, p::Real) = (x = betainvccdf(d.α, d.β, p); x / (1 - x))
invlogcdf(d::BetaPrime, p::Real) = (x = betainvlogcdf(d.α, d.β, p); x / (1 - x))
invlogccdf(d::BetaPrime, p::Real) = (x = betainvlogccdf(d.α, d.β, p); x / (1 - x))


#### Sampling

function rand(rng::AbstractRNG, d::BetaPrime)
    (α, β) = params(d)
<<<<<<< HEAD
    rand(Gamma(α=α)) / rand(Gamma(α=β))
=======
    rand(rng, Gamma(α)) / rand(rng, Gamma(β))
>>>>>>> 817bd833
end<|MERGE_RESOLUTION|>--- conflicted
+++ resolved
@@ -124,9 +124,5 @@
 
 function rand(rng::AbstractRNG, d::BetaPrime)
     (α, β) = params(d)
-<<<<<<< HEAD
-    rand(Gamma(α=α)) / rand(Gamma(α=β))
-=======
-    rand(rng, Gamma(α)) / rand(rng, Gamma(β))
->>>>>>> 817bd833
+    rand(rng, Gamma(α=α)) / rand(rng, Gamma(α=β))
 end