
##### Generic methods #####

"""
    size(d::MatrixDistribution)

Return the size of each sample from distribution `d`.
"""
Base.size(d::MatrixDistribution)

size(d::MatrixDistribution, i) = size(d)[i]

"""
    length(d::MatrixDistribution)

The length (*i.e* number of elements) of each sample from the distribution `d`.
"""
Base.length(d::MatrixDistribution)

"""
    rank(d::MatrixDistribution)

The rank of each sample from the distribution `d`.
"""
LinearAlgebra.rank(d::MatrixDistribution)

"""
    inv(d::MatrixDistribution)

If known, returns a `MatrixDistribution` instance representing the
distribution of inv(X), where X is a random matrix with distribution `d`.
"""
Base.inv(d::MatrixDistribution)

"""
    mean(d::MatrixDistribution)

Return the mean matrix of `d`.
"""
mean(d::MatrixDistribution)

"""
    var(d::MatrixDistribution)

Compute the matrix of element-wise variances for distribution `d`.
"""
var(d::MatrixDistribution) = ((n, p) = size(d); [var(d, i, j) for i in 1:n, j in 1:p])

"""
    cov(d::MatrixDistribution)

Compute the covariance matrix for `vec(X)`, where `X` is a random matrix with distribution `d`.
"""
function cov(d::MatrixDistribution)
    M = length(d)
    V = zeros(partype(d), M, M)
    iter = CartesianIndices(size(d))
    for el1 = 1:M
        for el2 = 1:el1
            i, j = Tuple(iter[el1])
            k, l = Tuple(iter[el2])
            V[el1, el2] = cov(d, i, j, k, l)
        end
    end
    return V + tril(V, -1)'
end
cov(d::MatrixDistribution, ::Val{true}) = cov(d)

"""
    cov(d::MatrixDistribution, flattened = Val(false))

Compute the 4-dimensional array whose `(i, j, k, l)` element is `cov(X[i,j], X[k, l])`.
"""
function cov(d::MatrixDistribution, ::Val{false})
    n, p = size(d)
    [cov(d, i, j, k, l) for i in 1:n, j in 1:p, k in 1:n, l in 1:p]
end

<<<<<<< HEAD
"""
    _rand!(::AbstractRNG, ::MatrixDistribution, A::AbstractMatrix)

Sample the matrix distribution and store the result in `A`.
Must be implemented by matrix-variate distributions.
"""
_rand!(::AbstractRNG, ::MatrixDistribution, A::AbstractMatrix)

# pdf & logpdf

=======
# pdf & logpdf

# TODO: Remove or restrict - this causes many ambiguity errors...
>>>>>>> e94d6704
_logpdf(d::MatrixDistribution, X::AbstractMatrix{<:Real}) = logkernel(d, X) + d.logc0

#  for testing
is_univariate(d::MatrixDistribution) = size(d) == (1, 1)
check_univariate(d::MatrixDistribution) = is_univariate(d) || throw(ArgumentError("not 1 x 1"))

##### Specific distributions #####

for fname in ["wishart.jl", "inversewishart.jl", "matrixnormal.jl",
              "matrixtdist.jl", "matrixbeta.jl", "matrixfdist.jl", "lkj.jl"]
    include(joinpath("matrix", fname))
end<|MERGE_RESOLUTION|>--- conflicted
+++ resolved
@@ -76,22 +76,9 @@
     [cov(d, i, j, k, l) for i in 1:n, j in 1:p, k in 1:n, l in 1:p]
 end
 
-<<<<<<< HEAD
-"""
-    _rand!(::AbstractRNG, ::MatrixDistribution, A::AbstractMatrix)
-
-Sample the matrix distribution and store the result in `A`.
-Must be implemented by matrix-variate distributions.
-"""
-_rand!(::AbstractRNG, ::MatrixDistribution, A::AbstractMatrix)
-
-# pdf & logpdf
-
-=======
 # pdf & logpdf
 
 # TODO: Remove or restrict - this causes many ambiguity errors...
->>>>>>> e94d6704
 _logpdf(d::MatrixDistribution, X::AbstractMatrix{<:Real}) = logkernel(d, X) + d.logc0
 
 #  for testing
